--- conflicted
+++ resolved
@@ -5,11 +5,7 @@
 # add our user and group first to make sure their IDs get assigned consistently, regardless of whatever dependencies get added
 RUN groupadd -r jasmin && useradd -r -g jasmin jasmin
 
-<<<<<<< HEAD
-ENV JASMIN_VERSION 0.9rc23
-=======
 ENV JASMIN_VERSION 0.9rc24
->>>>>>> ff6da9ac
 
 # Install requirements
 RUN apt-get update && apt-get install -y \

--- conflicted
+++ resolved
@@ -5,11 +5,7 @@
 
 MAJOR = 0
 MINOR = 9
-<<<<<<< HEAD
-PATCH = 23
-=======
 PATCH = 24
->>>>>>> ff6da9ac
 META = 'rc'
 
 

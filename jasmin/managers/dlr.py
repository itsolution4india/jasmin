--- conflicted
+++ resolved
@@ -328,8 +328,10 @@
                 raise DLRMapNotFound('Got a DLR for an unknown message id: %s (coded:%s)' % (pdu_dlr_id, msgid))
             if len(dlr) > 0 and dlr['sc'] != connector_type:
                 raise DLRMapError('Found a dlr for msgid:%s with diffrent sc: %s' % (submit_sm_queue_id, dlr['sc']))
+            
             success_states = ['ACCEPTD', 'DELIVRD']
             final_states = ['DELIVRD', 'EXPIRED', 'DELETED', 'UNDELIV', 'REJECTD']
+            
             if connector_type == 'httpapi':
                 self.log.debug('There is a HTTP DLR request for msgid[%s] ...', msgid)
                 dlr_url = dlr['url']
@@ -372,9 +374,6 @@
                 dest_addr_npi = to_enum(dlr['dest_addr_npi'])
                 destination_addr = dlr['destination_addr']
                 sub_date = dlr['sub_date']
-<<<<<<< HEAD
-                registered_delivery_receipt = dlr['rd_receipt']
-=======
                 registered_delivery_receipt = to_enum(dlr['rd_receipt'])
 
                 if isinstance(source_addr, int):
@@ -383,9 +382,6 @@
                 if isinstance(destination_addr, int):
                     destination_addr = str(destination_addr)
 
-                success_states = ['ACCEPTD', 'DELIVRD']
-                final_states = ['DELIVRD', 'EXPIRED', 'DELETED', 'UNDELIV', 'REJECTD']
->>>>>>> 0cc673ee
                 # Do we need to forward the receipt to the original sender ?
                 if ((pdu_dlr_status in success_states and
                              registered_delivery_receipt == RegisteredDeliveryReceipt.SMSC_DELIVERY_RECEIPT_REQUESTED) or

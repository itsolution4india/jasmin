--- conflicted
+++ resolved
@@ -3,11 +3,7 @@
 python:
     - '2.7'
 env:
-<<<<<<< HEAD
-    - ROOT_PATH=~/jasmin JASMIN_RELEASE=0.8.post14
-=======
     - ROOT_PATH=~/jasmin JASMIN_RELEASE=0.9b1
->>>>>>> 7c94847d
 # Command to install dependencies
 install:
     - python setup.py sdist
